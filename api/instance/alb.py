--- conflicted
+++ resolved
@@ -100,15 +100,6 @@
         load_balancer_name = alb["LoadBalancerName"]
         load_balancer_arn = alb["LoadBalancerArn"]
 
-<<<<<<< HEAD
-        # デバッグ情報
-        #print(f"処理中のALB: {load_balancer_name}")
-        #print(f"ARN: {load_balancer_arn}")
-        #print(f"ARN分割後: {load_balancer_arn.split('/')}")
-        #print(
-        #    f"ディメンション値: {load_balancer_arn.split('/')[-2] + '/' + load_balancer_arn.split('/')[-1]}"
-        #)
-=======
         print(f"処理中のALB: {load_balancer_name}")
 
         # ARNからディメンション値を取得
@@ -143,7 +134,6 @@
             EndTime=end_time,
             ScanBy="TimestampDescending",  # 最新のデータから取得（高速化）
         )
->>>>>>> 7444b242
 
         # メトリクスデータを処理
         metrics_data = {
