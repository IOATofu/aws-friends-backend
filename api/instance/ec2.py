--- conflicted
+++ resolved
@@ -87,26 +87,10 @@
     instances = []
     for reservation in response["Reservations"]:
         for instance in reservation["Instances"]:
-<<<<<<< HEAD
             instance_name = next(
                 (d["Value"] for d in instance["Tags"] if d["Key"] == "Name"), None
             )
             instance_id = instance["InstanceId"]
-
-            # CloudWatchメトリクスを取得
-            metrics = cloudwatch.get_metric_statistics(
-                Namespace="AWS/EC2",
-                MetricName="CPUUtilization",
-                Dimensions=[
-                    {"Name": "InstanceId", "Value": instance_id},
-                ],
-                StartTime=start_time,
-                EndTime=end_time,
-                Period=300,  # 5分間隔
-                Statistics=["Average"],
-                Unit="Percent",
-=======
-            instances.append(instance)
 
     if not instances:
         print("実行中のEC2インスタンスが見つかりませんでした")
@@ -146,7 +130,6 @@
                         "Unit": "Percent",
                     },
                 }
->>>>>>> 7444b242
             )
 
         # 一度のAPIコールでメトリクスを取得
