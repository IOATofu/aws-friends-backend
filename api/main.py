<<<<<<< HEAD
from fastapi import FastAPI, File, UploadFile, Form, Query, Body
from instance import get_alb_list, getInfo, get_instance_costs, get_latest_ec2_metrics, get_latest_rds_metrics, get_latest_alb_metrics
from chat import get_response_from_json ,character_chat
import uvicorn
import json
app = FastAPI()

def get_metrics_by_arn(arn: str):
    if "alb" in arn:
        return get_latest_alb_metrics()
    elif "ec2" in arn:
        return get_latest_ec2_metrics()
    elif "rdb" in arn:
        return get_latest_rds_metrics()
    else:
        raise Exception(f"サポートされていないARNです: {arn}")
=======
from fastapi import FastAPI, File, UploadFile, Form, Query, Request, Response
from fastapi.middleware.cors import CORSMiddleware
from starlette.middleware.base import BaseHTTPMiddleware
from instance import get_alb_list, getInfo, get_instance_costs
import uvicorn
import logging
import asyncio

# ロガーの設定
logging.basicConfig(
    level=logging.INFO, format="%(asctime)s - %(name)s - %(levelname)s - %(message)s"
)
logger = logging.getLogger(__name__)

app = FastAPI()

# CORSミドルウェアを追加
app.add_middleware(
    CORSMiddleware,
    allow_origins=["*"],  # 本番環境では適切なオリジンに制限することをお勧めします
    allow_credentials=True,
    allow_methods=["*"],
    allow_headers=["*"],
)


# キャッシュヘッダーを追加するミドルウェア
class CacheControlMiddleware(BaseHTTPMiddleware):
    async def dispatch(self, request: Request, call_next):
        response = await call_next(request)

        # GETリクエストのみにキャッシュヘッダーを追加
        if request.method == "GET":
            # /healthエンドポイントはキャッシュしない
            if request.url.path == "/health":
                response.headers["Cache-Control"] = (
                    "no-store, no-cache, must-revalidate, max-age=0"
                )
            else:
                # その他のGETエンドポイントは60秒間キャッシュ
                response.headers["Cache-Control"] = "public, max-age=60"
        else:
            # POSTなどの変更を伴うリクエストはキャッシュしない
            response.headers["Cache-Control"] = (
                "no-store, no-cache, must-revalidate, max-age=0"
            )

        return response


app.add_middleware(CacheControlMiddleware)
>>>>>>> a9400c08


@app.get("/health")
async def health_check():
    return {"status": "healthy"}


@app.post("/chat")
async def chat(arn: str = Form()):
    
    metrics = get_metrics_by_arn(arn)
    
    arn,message = character_chat(arn,[],metrics)
    # モックレスポンスを返す
    return {
        "arn": arn,
        "return": {
            "role": "assistant",
            "message": message,
        },
    }
    


@app.post("/talk")
async def talk(data: dict = Body(...)):
    # JSONデータを受け取る
    try:
        arn = data.get("arn")
        log = data.get("log")
        metrics = get_metrics_by_arn(arn)
        arn, message = character_chat(arn, log, metrics)
        return {
            "arn": arn,
            "return": {
                "role": "assistant",
                "message": message,
            },
        }
    except Exception as e:
        # エラーハンドリング
        return {
            "error": "An error occurred while processing the chat log.",
            "details": str(e)+"\n"+str(log)
        }



@app.get("/instances")
async def get_instances():
    """
    EC2、RDS、ALBインスタンスの情報を取得します。
    非同期処理で高速化されています。
    """
    logger.info("GET /instances リクエストを受信")
    start_time = asyncio.get_event_loop().time()

    try:
        result = await getInfo()
        end_time = asyncio.get_event_loop().time()
        logger.info(
            f"/instances リクエスト処理完了 (所要時間: {end_time - start_time:.2f}秒)"
        )
        return result
    except Exception as e:
        logger.error(f"/instances エンドポイントでエラーが発生: {str(e)}")
        raise


@app.get("/alb")
async def get_albs():
    """ALBの一覧を取得するエンドポイント"""
    return get_alb_list()


@app.get("/costs")
async def get_costs(days: int = Query(default=30, ge=1, le=365)):
    """
    インスタンスごとの課金情報を取得します。

    Args:
        days (int): 取得する期間（日数）。1-365の範囲で指定可能。デフォルトは30日。

    Returns:
        List[Dict]: インスタンスごとの課金情報
    """
    return await get_instance_costs(days)


if __name__ == "__main__":
    uvicorn.run(app, host="0.0.0.0", port=8080, log_level="debug")<|MERGE_RESOLUTION|>--- conflicted
+++ resolved
@@ -1,7 +1,9 @@
-<<<<<<< HEAD
+
 from fastapi import FastAPI, File, UploadFile, Form, Query, Body
 from instance import get_alb_list, getInfo, get_instance_costs, get_latest_ec2_metrics, get_latest_rds_metrics, get_latest_alb_metrics
 from chat import get_response_from_json ,character_chat
+import logging
+import asyncio
 import uvicorn
 import json
 app = FastAPI()
@@ -15,14 +17,8 @@
         return get_latest_rds_metrics()
     else:
         raise Exception(f"サポートされていないARNです: {arn}")
-=======
-from fastapi import FastAPI, File, UploadFile, Form, Query, Request, Response
-from fastapi.middleware.cors import CORSMiddleware
-from starlette.middleware.base import BaseHTTPMiddleware
-from instance import get_alb_list, getInfo, get_instance_costs
-import uvicorn
-import logging
-import asyncio
+
+
 
 # ロガーの設定
 logging.basicConfig(
@@ -67,7 +63,6 @@
 
 
 app.add_middleware(CacheControlMiddleware)
->>>>>>> a9400c08
 
 
 @app.get("/health")
