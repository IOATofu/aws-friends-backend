--- conflicted
+++ resolved
@@ -13,24 +13,16 @@
       - echo Build started on `date`
       - echo Building the Docker image...
       - docker build -t ${REPOSITORY_URI}:${IMAGE_TAG} -f docker/api/Dockerfile .
-      # latestタグは作成しない
+      - docker tag ${REPOSITORY_URI}:${IMAGE_TAG} ${REPOSITORY_URI}:latest
   
   post_build:
     commands:
       - echo Build completed on `date`
       - echo Pushing the Docker image...
       - docker push ${REPOSITORY_URI}:${IMAGE_TAG}
-<<<<<<< HEAD
-      # latestタグはプッシュしない
-      - echo Writing image definitions file with specific tag...
-      - echo "[{\"name\":\"api-container\",\"imageUri\":\"${REPOSITORY_URI}:${IMAGE_TAG}\"}]" > imageDefinitions.json
-      - cat imageDefinitions.json
-      - cat imageDefinitions.json
-=======
       - docker push ${REPOSITORY_URI}:latest
       - echo Writing image definitions file...
       - printf '[{"name":"ApiContainer","imageUri":"%s"}]' "${REPOSITORY_URI}:${IMAGE_TAG}" > imageDefinitions.json
->>>>>>> d461fe46
 
 artifacts:
   files:
